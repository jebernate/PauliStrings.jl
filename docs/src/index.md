--- conflicted
+++ resolved
@@ -110,13 +110,8 @@
 `ps.cutoff(H,c)` removes Pauli strings with coefficient smaller than c in absolute value (returns a new Operator)
 `ps.trim(H,N)` keeps the first N trings with higest weight (returns a new Operator)
 `ps.prune(H,alpha)` keeps terms with probability 1-exp(-alpha*abs(c)) (returns a new Operator)
-
-<<<<<<< HEAD
-`ps.add_noise(H,g)` adds depolarizing noise that make each strings decay like $e^{gw}$ where $w$ is the length of the string. This is useful when used with `trim` to keep the number of strings manageable during time evolution.
 `ps.add_dephasing_noise(H,g)` adds dephasing noise that make each string decay like $e^{gw}$ where $w$ counts the number of $X$ or $Y$ Pauli operators in the string. If $g$ is a vector, it adds local dephasing noise. For each $X$ or $Y$ Pauli in a string, it decays it by a factor of $e^{g_j}$, so the end result is a string multiplied by $e^{\sum_j g_j}$, where the sum runs over the sites with either $X$ or $Y$ Pauli.
-=======
 `ps.add_noise(H,g)` adds depolarizing noise that make each strings decay like $e^{gw}$ where $w$ is the length of the string. This is useful when used with `trim` to keep the number of strings manageable during time evolution. If $g$ is a vector, it adds local depolarizing noise. For each non-unit Pauli in a string, it decays it by a factor of $e^{g_j}$, so the end result is a string multiplied by $e^{\sum_j g_j}$, where the sum runs over the sites with non-unit Pauli.
->>>>>>> 2b74c93d
 
 ## Time evolution
 
